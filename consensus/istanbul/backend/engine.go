--- conflicted
+++ resolved
@@ -78,7 +78,6 @@
 		}
 
 		validators := istanbulExtra.Validators
-<<<<<<< HEAD
 
 		db, err := sb.stateDb()
 
@@ -90,15 +89,12 @@
 			return istanbulcommon.ErrNilStateDb
 		}
 
-		valSet := validator.NewSet(validators, sb.config.ProposerPolicy, db)
-=======
 		var valSet istanbul.ValidatorSet
 		if header.Coinbase == (common.Address{}) && header.Number.Cmp(common.Big0) > 0 {
 			valSet = validator.NewEmptySet(validators, sb.config.ProposerPolicy)
 		} else {
-			valSet = validator.NewSet(validators, sb.config.ProposerPolicy)
-		}
->>>>>>> cfeeb09f
+			valSet = validator.NewSet(validators, sb.config.ProposerPolicy, db)
+		}
 		return sb.EngineForBlockNumber(header.Number).VerifyHeader(chain, header, parents, valSet)
 	}
 	return nil
