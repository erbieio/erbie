--- conflicted
+++ resolved
@@ -139,12 +139,9 @@
 	var valSet istanbul.ValidatorSet
 	if c, ok := chain.(*core.BlockChain); ok {
 		validatorList, err := c.Random11ValidatorFromPool(c.CurrentBlock().Header())
-<<<<<<< HEAD
 		for _, v := range validatorList.Validators {
 			log.Info("Backend|VerifySeal", "height", c.CurrentBlock().Header().Number.Uint64(), "v", v)
 		}
-=======
->>>>>>> c7741042
 		if err != nil {
 			return err
 		}
@@ -165,12 +162,9 @@
 			return errors.New("prepare err: current header is nil")
 		}
 		validatorList, err := c.Random11ValidatorFromPool(cHeader)
-<<<<<<< HEAD
 		for _, v := range validatorList.Validators {
 			log.Info("Backend|Prepare", "height", cHeader.Number.Uint64(), "v", v)
 		}
-=======
->>>>>>> c7741042
 		if err != nil {
 			return err
 		}
