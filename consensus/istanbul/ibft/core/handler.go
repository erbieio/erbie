// Copyright 2017 The go-ethereum Authors
// This file is part of the go-ethereum library.
//
// The go-ethereum library is free software: you can redistribute it and/or modify
// it under the terms of the GNU Lesser General Public License as published by
// the Free Software Foundation, either version 3 of the License, or
// (at your option) any later version.
//
// The go-ethereum library is distributed in the hope that it will be useful,
// but WITHOUT ANY WARRANTY; without even the implied warranty of
// MERCHANTABILITY or FITNESS FOR A PARTICULAR PURPOSE. See the
// GNU Lesser General Public License for more details.
//
// You should have received a copy of the GNU Lesser General Public License
// along with the go-ethereum library. If not, see <http://www.gnu.org/licenses/>.

package core

import (
	"github.com/ethereum/go-ethereum/common"
	"github.com/ethereum/go-ethereum/consensus/istanbul"
	istanbulcommon "github.com/ethereum/go-ethereum/consensus/istanbul/common"
	ibfttypes "github.com/ethereum/go-ethereum/consensus/istanbul/ibft/types"
	"github.com/ethereum/go-ethereum/log"
)

// Start implements core.Engine.Start
func (c *core) Start() error {
	// Tests will handle events itself, so we have to make subscribeEvents()
	// be able to call in test.
	c.subscribeEvents()
	c.handlerWg.Add(1)

	// Start a new round from last sequence + 1
	c.startNewRound(common.Big0)

	go c.handleEvents()

	return nil
}

// Stop implements core.Engine.Stop
func (c *core) Stop() error {
	c.stopTimer()
	c.unsubscribeEvents()

	c.handlerWg.Wait()
	return nil
}

// ----------------------------------------------------------------------------

// Subscribe both internal and external events
func (c *core) subscribeEvents() {
	c.events = c.backend.EventMux().Subscribe(
		// external events
		istanbul.RequestEvent{},
		istanbul.MessageEvent{},
		// internal events
		backlogEvent{},

		// onlineProof events
		istanbul.OnlineProofEvent{},
	)
	c.timeoutSub = c.backend.EventMux().Subscribe(
		timeoutEvent{},
	)
	c.finalCommittedSub = c.backend.EventMux().Subscribe(
		istanbul.FinalCommittedEvent{},
	)
}

// Unsubscribe all events
func (c *core) unsubscribeEvents() {
	c.events.Unsubscribe()
	c.timeoutSub.Unsubscribe()
	c.finalCommittedSub.Unsubscribe()
}

func (c *core) handleEvents() {
	// Clear state
	defer func() {
		c.current = nil
		c.handlerWg.Done()
	}()

	for {
		select {
		case event, ok := <-c.events.Chan():
			if !ok {
				return
			}

			// A real event arrived, process interesting content
			switch ev := event.Data.(type) {
			case istanbul.RequestEvent:

				r := &istanbul.Request{
					Proposal: ev.Proposal,
				}
				err := c.handleRequest(r)
				if err == istanbulcommon.ErrFutureMessage {
					c.storeRequestMsg(r)
				}
			case istanbul.OnlineProofEvent:
				log.Info("OnlineProofEvent", "height", ev.Proposal.Number())
				o := &istanbul.OnlineProofRequest{
					Proposal:   ev.Proposal,
					RandomHash: ev.RandomHash,
				}
				err := c.handleOnlineProofRequest(o)
				if err == istanbulcommon.ErrFutureMessage {
					c.storeOnlineProofRequestMsg(o)
				}

			case istanbul.MessageEvent:
<<<<<<< HEAD
				//If it is a normal node or not the validator of this round, gossip message directly
				if err := c.handleMsg(ev.Payload); err == nil {
					c.backend.Gossip(c.valSet, ev.Code, ev.Payload)
=======
				// If it is a normal node or not the validator of this round, gossip message directly
				if c.valSet != nil {
						if err := c.handleMsg(ev.Payload); err == nil {
							c.backend.Gossip(c.valSet, ev.Code, ev.Payload)
						} else {
							log.Info("istanbul.MessageEvent : handleMsg", "err", err.Error(), "valset.len", len(c.valSet.List()))
						}
>>>>>>> beb9cb34
				}
			case backlogEvent:
				// No need to check signature for internal messages
				if err := c.handleCheckedMsg(ev.msg, ev.src); err == nil {
					p, err := ev.msg.Payload()
					if err != nil {
						c.logger.Warn("Get message payload failed", "err", err)
						continue
					}
					c.backend.Gossip(c.valSet, ev.msg.Code, p)
				}
			}
		case _, ok := <-c.timeoutSub.Chan():
			if !ok {
				return
			}
			c.logger.Info("handleTimeoutMsg|c.timeoutSub.Chan()")
			c.handleTimeoutMsg()
		case event, ok := <-c.finalCommittedSub.Chan():
			if !ok {
				return
			}
			switch event.Data.(type) {
			case istanbul.FinalCommittedEvent:
				c.handleFinalCommitted()
			}
		}
	}
}

// sendEvent sends events to mux
func (c *core) sendEvent(ev interface{}) {
	c.backend.EventMux().Post(ev)
}

func (c *core) handleMsg(payload []byte) error {
	logger := c.logger.New()

	// Decode message and check its signature
	msg := new(ibfttypes.Message)
	if err := msg.FromPayload(payload, c.validateFn); err != nil {
		logger.Error("Failed to decode message from payload", "err", err)
		return err
	}

	// Only accept message if the address is valid
	_, src := c.valSet.GetByAddress(msg.Address)
	if src == nil {
		if msg.Code == 3 {

		logger.Error("Invalid address in message", "msg", msg)
		return istanbul.ErrUnauthorizedAddress
		}
	}

	return c.handleCheckedMsg(msg, src)
}

func (c *core) handleCheckedMsg(msg *ibfttypes.Message, src istanbul.Validator) error {
	_, self := c.valSet.GetByAddress(c.address)
	if self == nil {
		return nil
	}
	logger := c.logger.New("address", c.address, "from", src)

	// Store the message if it's a future message
	testBacklog := func(err error) error {
		if err == istanbulcommon.ErrFutureMessage {
			c.storeBacklog(msg, src)
		}

		return err
	}

	switch msg.Code {
	case ibfttypes.MsgOnlineProof:
		err := c.handleOnlineProof(msg, src)
		return testBacklog(err)
	case ibfttypes.MsgPreprepare:
		err := c.handlePreprepare(msg, src)
		return testBacklog(err)
	case ibfttypes.MsgPrepare:
		err := c.handlePrepare(msg, src)
		return testBacklog(err)
	case ibfttypes.MsgCommit:
		err := c.handleCommit(msg, src)
		return testBacklog(err)
	case ibfttypes.MsgRoundChange:
		err := c.handleRoundChange(msg, src)
		return testBacklog(err)
	default:
		logger.Error("Invalid message", "msg", msg)
	}

	return istanbulcommon.ErrInvalidMessage
}

func (c *core) handleTimeoutMsg() {

	// If it times out and the current round has exceeded 4 rounds, notify worker to generate empty block
	// if c.current.round.Uint64() >= 3 {
	// 	log.Info("handleTimeoutMsg : NotifyWorkerToCommit", "no", c.currentView().Sequence, "round", c.currentView().Round)
	// 	c.backend.NotifyWorkerToCommit(&types.OnlineValidatorInfo{Height: big.NewInt(999999)})
	// 	return
	// }

	// If we're not waiting for round change yet, we can try to catch up
	// the max round with F+1 round change message. We only need to catch up
	// if the max round is larger than current round.
	if !c.waitingForRoundChange {
		maxRound := c.roundChangeSet.MaxRound(c.valSet.F() + 1)
		if maxRound != nil && maxRound.Cmp(c.current.Round()) > 0 {
			log.Info("caver|handleTimeoutMsg|c.sendRoundChange(maxRound)", "sequence", c.current.Sequence().String(), "round", c.current.Round())
			c.sendRoundChange(maxRound)
			return
		}
	}

	lastProposal, _ := c.backend.LastProposal()
	if lastProposal != nil && lastProposal.Number().Cmp(c.current.Sequence()) >= 0 {
		c.logger.Trace("round change timeout, catch up latest sequence", "number", lastProposal.Number().Uint64())
		log.Info("caver|handleTimeoutMsg|c.startNewRound(common.Big0)", "number", lastProposal.Number().Uint64(), "round", c.currentView().Round)
		c.startNewRound(common.Big0)
	} else {
		log.Info("caver|handleTimeoutMsg|sendNextRoundChange", "lastProposal.Number()", lastProposal.Number().Uint64(),
			"c.current.Sequence", c.current.Sequence().Uint64(), "round", c.currentView().Round.String())
		c.sendNextRoundChange()
	}
}<|MERGE_RESOLUTION|>--- conflicted
+++ resolved
@@ -114,19 +114,9 @@
 				}
 
 			case istanbul.MessageEvent:
-<<<<<<< HEAD
 				//If it is a normal node or not the validator of this round, gossip message directly
 				if err := c.handleMsg(ev.Payload); err == nil {
 					c.backend.Gossip(c.valSet, ev.Code, ev.Payload)
-=======
-				// If it is a normal node or not the validator of this round, gossip message directly
-				if c.valSet != nil {
-						if err := c.handleMsg(ev.Payload); err == nil {
-							c.backend.Gossip(c.valSet, ev.Code, ev.Payload)
-						} else {
-							log.Info("istanbul.MessageEvent : handleMsg", "err", err.Error(), "valset.len", len(c.valSet.List()))
-						}
->>>>>>> beb9cb34
 				}
 			case backlogEvent:
 				// No need to check signature for internal messages
@@ -177,8 +167,8 @@
 	if src == nil {
 		if msg.Code == 3 {
 
-		logger.Error("Invalid address in message", "msg", msg)
-		return istanbul.ErrUnauthorizedAddress
+			logger.Error("Invalid address in message", "msg", msg)
+			return istanbul.ErrUnauthorizedAddress
 		}
 	}
 
