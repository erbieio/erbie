package types

import (
	//"crypto"
	"math/big"
	"sort"

	"github.com/ethereum/go-ethereum/common"
<<<<<<< HEAD
	"github.com/ethereum/go-ethereum/log"
=======
	"github.com/ethereum/go-ethereum/crypto"
>>>>>>> 2d8335f9
)

type Validator struct {
	Addr    common.Address
	Balance *big.Int
	Proxy   common.Address
	Weight  []*big.Int
}

func (v *Validator) Address() common.Address {
	return v.Addr
}

func NewValidator(addr common.Address, balance *big.Int, proxy common.Address) *Validator {
	return &Validator{Addr: addr, Balance: balance, Proxy: proxy}
}

type ValidatorList struct {
	Validators []*Validator
}

func NewValidatorList(validators []*Validator) *ValidatorList {
	validatorList := new(ValidatorList)
	for _, v := range validators {
		validatorList.AddValidator(v.Addr, v.Balance, v.Proxy)
	}
	return validatorList
}

func (vl *ValidatorList) Len() int {
	return len(vl.Validators)
}

// Less Sort by pledge amount in descending order
func (vl *ValidatorList) Less(i, j int) bool {
<<<<<<< HEAD
=======
	if vl.Validators[i].Balance.Cmp(vl.Validators[j].Balance) == 0 {
		return new(big.Int).SetBytes(vl.Validators[i].Addr.Bytes()).Cmp(
			new(big.Int).SetBytes(vl.Validators[j].Addr.Bytes())) > 0
	}
>>>>>>> 2d8335f9
	return vl.Validators[i].Balance.Cmp(vl.Validators[j].Balance) > 0
}

func (vl *ValidatorList) Swap(i, j int) {
	vl.Validators[i], vl.Validators[j] = vl.Validators[j], vl.Validators[i]
}

// AddValidator Sort by distance in ascending order
func (vl *ValidatorList) AddValidator(addr common.Address, balance *big.Int, proxy common.Address) bool {
	empty := common.Address{}
	for _, v := range vl.Validators {
		if v.Address() == addr /*&& v.Proxy.String() == "0x0000000000000000000000000000000000000000" */ {
			// Usage scenarios: pledge, additional pledge, delegation
			v.Balance.Add(v.Balance, balance)
			if proxy.Hex() != empty.Hex() {
				v.Proxy = proxy
			}
			sort.Sort(vl)
			return true
		}
	}
	vl.Validators = append(vl.Validators, NewValidator(addr, balance, proxy))
	sort.Sort(vl)
	return true
}

func (vl *ValidatorList) RemoveValidator(addr common.Address, balance *big.Int) bool {
	for i, v := range vl.Validators {
		if v.Address() == addr {
			if v.Balance.Cmp(balance) > 0 {
				v.Balance.Sub(v.Balance, balance)
				sort.Sort(vl)
				//vl.CalculateAddressRange(addr, balance)
				return true
			} else if v.Balance.Cmp(balance) == 0 {
				v.Balance.Sub(v.Balance, balance)
				vl.Validators = append(vl.Validators[:i], vl.Validators[i+1:]...)
				//vl.CalculateAddressRange(addr, balance)
				return true
			}
			vl.Validators = append(vl.Validators[:i], vl.Validators[i+1:]...)
			//vl.CalculateAddressRange(addr, balance)
			return true
		}
	}
	return false
}

func (vl *ValidatorList) CalculateAddressRange(address common.Address, stakeAmt *big.Int) {
	addrNo := address.Hash().Big()
	totalAmt := vl.TotalStakeBalance()
	minValue := big.NewInt(0)
	maxValue := common.HexToAddress("0xffffffffffffffffffffffffffffffffffffffff").Hash().Big()

	// stakeAmt / totalStakeAmt * maxValue * 7
	rangeLength := big.NewInt(0).Div(big.NewInt(0).Mul(big.NewInt(7), big.NewInt(0).Mul(stakeAmt, maxValue)), totalAmt)

	if rangeLength.Cmp(maxValue) > 0 {
		addrRange := []*big.Int{minValue, maxValue}
		vl.AddAddrRange(address, addrRange)
	}

	if big.NewInt(0).Add(addrNo, rangeLength).Cmp(maxValue) < 0 {
		addrRange := []*big.Int{addrNo, big.NewInt(0).Add(addrNo, rangeLength)}
		vl.AddAddrRange(address, addrRange)
	} else {
		modValue := big.NewInt(0).Mod(big.NewInt(0).Add(addrNo, rangeLength), maxValue)
		addrRange := []*big.Int{addrNo, maxValue, minValue, modValue}
		vl.AddAddrRange(address, addrRange)
	}

	//if rangeLenth.Cmp(maxValue) > 0 {
	//	addrRange := []*big.Int{minValue, maxValue}
	//	vl.AddAddrRange(address, addrRange)
	//}
	//if addrNo.Cmp(rangeLenth) > 0 && big.NewInt(0).Add(addrNo, rangeLenth).Cmp(maxValue) < 0 {
	//	addrRange := []*big.Int{big.NewInt(0).Sub(addrNo, rangeLenth), big.NewInt(0).Add(addrNo, rangeLenth)}
	//	vl.AddAddrRange(address, addrRange)
	//}
	//
	//if addrNo.Cmp(rangeLenth) < 0 && big.NewInt(0).Add(addrNo, rangeLenth).Cmp(maxValue) < 0 {
	//	addrRange := []*big.Int{minValue, big.NewInt(0).Add(addrNo, rangeLenth),
	//		big.NewInt(0).Add(big.NewInt(0).Sub(maxValue, rangeLenth), addrNo), maxValue}
	//	vl.AddAddrRange(address, addrRange)
	//}
	//
	//if addrNo.Cmp(rangeLenth) > 0 && big.NewInt(0).Add(addrNo, rangeLenth).Cmp(maxValue) > 0 {
	//	addrRange := []*big.Int{big.NewInt(0).Sub(addrNo, rangeLenth), maxValue, minValue, big.NewInt(0).Sub(big.NewInt(0).Add(addrNo, rangeLenth), maxValue)}
	//	vl.AddAddrRange(address, addrRange)
	//}

	return
}

// ValidatorByDistanceAndWeight Query K validators closest to random numbers based on distance and pledge amount
func (vl *ValidatorList) ValidatorByDistanceAndWeight(addr []*big.Int, k int, randomHash common.Hash) []common.Address {
	// The maximum value of address to big Int
	maxValue := common.HexToAddress("0xffffffffffffffffffffffffffffffffffffffff").Hash().Big()

	// Record the weight corresponding to the address
	addrToWeightMap := make(map[*big.Int]*big.Int, 0)

	// Hash to 160-bit address
	r1 := randomHash[12:]
	x := common.BytesToAddress(r1).Hash().Big()

	for _, v := range addr {
		sub1 := big.NewInt(0)
		sub2 := big.NewInt(0)

		// The obtained sub1 and sub2 are two distance values, which need to be taken from the smallest
		sub1 = sub1.Sub(v, x)
		sub1 = sub1.Abs(sub1)
		sub2 = sub2.Sub(maxValue, sub1)
		if sub1.Cmp(sub2) < 0 {
			a := new(big.Int).Mul(sub1, vl.StakeBalance(common.BigToAddress(v)))
			w := new(big.Int).Div(a, vl.TotalStakeBalance())
			addrToWeightMap[v] = w
		} else {
			a := new(big.Int).Mul(sub2, vl.StakeBalance(common.BigToAddress(v)))
			w := new(big.Int).Div(a, vl.TotalStakeBalance())
			addrToWeightMap[v] = w
		}
	}

	sortMap := rankByWordCount(addrToWeightMap)
	res := make([]common.Address, 0)

	for i := 0; i < sortMap.Len(); i++ {
		if i < k {
			res = append(res, common.BigToAddress(sortMap[i].Key))
		} else {
			break
		}
	}
	return res
}

<<<<<<< HEAD
func (vl *ValidatorList) RandomValidatorV2(k int, randomHash common.Hash) []common.Address {
	err, validators := vl.CollectValidators(randomHash, k)
	log.Info("ccccc", "vl.validators.len", len(vl.Validators), "colleted validators.len", len(validators))
=======
//
func (vl *ValidatorList) ValidatorByDistance(addr []*big.Int, k int, randomHash common.Hash) []common.Address {
	// The maximum value of address to big Int
	maxValue := common.HexToAddress("0xffffffffffffffffffffffffffffffffffffffff").Hash().Big()

	// Hash to 160-bit address
	r1 := randomHash[12:]
	x := common.BytesToAddress(r1).Hash().Big()

	distanceAddrMap := make(map[*big.Int]*big.Int, 0)
	for _, v := range addr {
		sub1 := big.NewInt(0)
		sub2 := big.NewInt(0)

		sub1 = sub1.Sub(v, x)
		sub1 = sub1.Abs(sub1)
		sub2 = sub2.Sub(maxValue, sub1)
		if sub1.Cmp(sub2) < 0 {
			distanceAddrMap[v] = sub1
		} else {
			distanceAddrMap[v] = sub2
		}
	}

	sortMap := rankByWordCount(distanceAddrMap)
	res := make([]common.Address, 0)

	for i := 0; i < sortMap.Len(); i++ {
		if i < k {
			res = append(res, common.BigToAddress(sortMap[i].Key))
		} else {
			break
		}
	}
	return res
}

func (vl *ValidatorList) RandomValidatorV2(k int, randomHash common.Hash) []common.Address {
	err, validators := vl.CollectValidators(randomHash, k)
>>>>>>> 2d8335f9
	if err != nil {
		return []common.Address{}
	}

	// Make up for less than K
	diffCount := k - len(validators)
	for _, v := range vl.Validators {
		flg := false
		for _, vv := range validators {
			if vv == v.Addr {
				flg = true
				break
			}
		}
		if !flg && diffCount > 0 {
			validators = append(validators, v.Addr)
			diffCount--
		}
	}
	return validators
}

// CollectValidators Collect the k validators closest to the drop point
func (vl *ValidatorList) CollectValidators(randomHash common.Hash, k int) (error, []common.Address) {
<<<<<<< HEAD
	r1 := randomHash[12:]
	point := common.BytesToAddress(r1).Hash().Big()
=======

	// r1 := randomHash[12:]
	// point := common.BytesToAddress(r1).Hash().Big()
	rr := randomHash.Hex()
	pri, err := crypto.HexToECDSA(rr[2:])
	if err != nil {
		return err, []common.Address{}
	}
	addr := crypto.PubkeyToAddress(pri.PublicKey)
	point := addr.Hash().Big()
>>>>>>> 2d8335f9

	var validators []common.Address
	var count int
	for _, v := range vl.Validators {
		if count == k {
			break
		}
		if v.Weight == nil {
			continue
		}
		if len(v.Weight) == 2 {
			if point.Cmp(v.Weight[0]) > 0 && point.Cmp(v.Weight[1]) < 0 {
				validators = append(validators, v.Addr)
				count++
			}
		}
		if len(v.Weight) == 4 {
			if (point.Cmp(v.Weight[0]) > 0 && point.Cmp(v.Weight[1]) < 0) ||
				(point.Cmp(v.Weight[2]) > 0 && point.Cmp(v.Weight[3]) < 0) {
				validators = append(validators, v.Addr)
				count++
			}
		}
	}
	return nil, validators
}

// TotalStakeBalance Calculate the total amount of the stake account
func (vl *ValidatorList) TotalStakeBalance() *big.Int {
	var total = big.NewInt(0)
	for _, voter := range vl.Validators {
		total.Add(total, voter.Balance)
	}
	return total
}

// StakeBalance Returns the amount of the staked node
func (vl *ValidatorList) StakeBalance(address common.Address) *big.Int {
	for _, st := range vl.Validators {
		if st.Address().Hex() != address.Hex() && st.Proxy.Hex() != address.Hex() {
			continue
		}
		return st.Balance
	}
	return big.NewInt(0)
}

func (vl *ValidatorList) ConvertToAddress() (addrs []common.Address) {
	for _, validator := range vl.Validators {
		addrs = append(addrs, validator.Addr)
	}
	return
}

func (vl *ValidatorList) ConvertToBigInt(validators []*Validator) (bigIntSlice []*big.Int) {
	if len(validators) == 0 {
		return
	}
	for _, m := range validators {
		bigIntSlice = append(bigIntSlice, m.Addr.Hash().Big())
	}
	return
}

func (vl *ValidatorList) Exist(addr common.Address) bool {
	for _, v := range vl.Validators {
		if v.Addr == addr || v.Proxy == addr {
			return true
		}
	}
	return false
}

func (vl *ValidatorList) ExistProxy(addr common.Address) bool {
	emptyAddr := common.Address{}
	for _, v := range vl.Validators {
		if v.Addr == addr && v.Proxy != emptyAddr {
			return true
		}
	}
	return false
}

func (vl *ValidatorList) GetProxy(delegate common.Address) (common.Address, bool) {
<<<<<<< HEAD
	for _, v := range vl.Validators {
		if v.Addr == delegate {
=======
	emptyAddress := common.Address{}
	for _, v := range vl.Validators {
		if v.Addr == delegate && v.Proxy != emptyAddress {
>>>>>>> 2d8335f9
			return v.Proxy, true
		}
	}
	return common.Address{}, false
}

func (vl *ValidatorList) ExistAdderRange(addr common.Address) bool {
	for _, v := range vl.Validators {
		if (v.Addr == addr || v.Proxy == addr) && v.Weight != nil {
			return true
		}
	}
	return false
}

func (vl *ValidatorList) AddAddrRange(addr common.Address, weight []*big.Int) {
	for _, v := range vl.Validators {
		if v.Addr == addr || v.Proxy == addr {
			v.Weight = weight
		}
	}
}

func (vl *ValidatorList) GetByAddress(addr common.Address) int {
	for i, v := range vl.Validators {
		if v.Addr == addr || v.Proxy == addr {
			return i
		}
	}
	return -1
}

func (vl *ValidatorList) GetByIndex(i uint64) Validator {
	if i >= uint64(vl.Len()) {
		return Validator{}
	}
	return *vl.Validators[i]
}

func (vl *ValidatorList) GetValidatorByAddr(addr common.Address) *Validator {
	for _, v := range vl.Validators {
		if v.Addr == addr {
			return v
		}
		continue
	}
	return &Validator{}
}<|MERGE_RESOLUTION|>--- conflicted
+++ resolved
@@ -6,11 +6,8 @@
 	"sort"
 
 	"github.com/ethereum/go-ethereum/common"
-<<<<<<< HEAD
+	"github.com/ethereum/go-ethereum/crypto"
 	"github.com/ethereum/go-ethereum/log"
-=======
-	"github.com/ethereum/go-ethereum/crypto"
->>>>>>> 2d8335f9
 )
 
 type Validator struct {
@@ -46,13 +43,10 @@
 
 // Less Sort by pledge amount in descending order
 func (vl *ValidatorList) Less(i, j int) bool {
-<<<<<<< HEAD
-=======
 	if vl.Validators[i].Balance.Cmp(vl.Validators[j].Balance) == 0 {
 		return new(big.Int).SetBytes(vl.Validators[i].Addr.Bytes()).Cmp(
 			new(big.Int).SetBytes(vl.Validators[j].Addr.Bytes())) > 0
 	}
->>>>>>> 2d8335f9
 	return vl.Validators[i].Balance.Cmp(vl.Validators[j].Balance) > 0
 }
 
@@ -191,11 +185,6 @@
 	return res
 }
 
-<<<<<<< HEAD
-func (vl *ValidatorList) RandomValidatorV2(k int, randomHash common.Hash) []common.Address {
-	err, validators := vl.CollectValidators(randomHash, k)
-	log.Info("ccccc", "vl.validators.len", len(vl.Validators), "colleted validators.len", len(validators))
-=======
 //
 func (vl *ValidatorList) ValidatorByDistance(addr []*big.Int, k int, randomHash common.Hash) []common.Address {
 	// The maximum value of address to big Int
@@ -235,7 +224,7 @@
 
 func (vl *ValidatorList) RandomValidatorV2(k int, randomHash common.Hash) []common.Address {
 	err, validators := vl.CollectValidators(randomHash, k)
->>>>>>> 2d8335f9
+	log.Info("ccccc", "vl.validators.len", len(vl.Validators), "colleted validators.len", len(validators))
 	if err != nil {
 		return []common.Address{}
 	}
@@ -260,10 +249,6 @@
 
 // CollectValidators Collect the k validators closest to the drop point
 func (vl *ValidatorList) CollectValidators(randomHash common.Hash, k int) (error, []common.Address) {
-<<<<<<< HEAD
-	r1 := randomHash[12:]
-	point := common.BytesToAddress(r1).Hash().Big()
-=======
 
 	// r1 := randomHash[12:]
 	// point := common.BytesToAddress(r1).Hash().Big()
@@ -274,7 +259,6 @@
 	}
 	addr := crypto.PubkeyToAddress(pri.PublicKey)
 	point := addr.Hash().Big()
->>>>>>> 2d8335f9
 
 	var validators []common.Address
 	var count int
@@ -359,14 +343,9 @@
 }
 
 func (vl *ValidatorList) GetProxy(delegate common.Address) (common.Address, bool) {
-<<<<<<< HEAD
-	for _, v := range vl.Validators {
-		if v.Addr == delegate {
-=======
 	emptyAddress := common.Address{}
 	for _, v := range vl.Validators {
 		if v.Addr == delegate && v.Proxy != emptyAddress {
->>>>>>> 2d8335f9
 			return v.Proxy, true
 		}
 	}
