--- conflicted
+++ resolved
@@ -29,8 +29,6 @@
 	"sync"
 	"sync/atomic"
 	"time"
-
-	"github.com/ethereum/go-ethereum/rpc"
 
 	"github.com/ethereum/go-ethereum/common"
 	"github.com/ethereum/go-ethereum/common/mclock"
@@ -2671,40 +2669,10 @@
 }
 
 func (bc *BlockChain) Random11ValidatorFromPool(header *types.Header) (*types.ValidatorList, error) {
-<<<<<<< HEAD
 	validatorList := bc.ReadValidatorPool(header)
-=======
-	activeMiners, err := bc.ReadActiveMinersPool(header)
-	if err != nil {
-		log.Error("Random11ValidatorFromPool err", err.Error())
-		return nil, err
-	}
-
 	// Obtain random landing points according to the surrounding chain algorithm
-	randomHash := GetRandomDrop(activeMiners, header)
-
-	sortedAddr, err := activeMiners.SortByPledgeAmount()
-	if err != nil {
-		return nil, err
-	}
-	// Get the top 5 validators of the pledge amount
-	fixedValidators := sortedAddr.ActiveMiners[:5]
-
-	for i, v := range fixedValidators {
-		log.Info("Random11ValidatorFromPool : five addr", "i", i, "addr", v, "no", header.Number.Uint64())
-	}
-
-	// Get 6 other validators besides the above 5
-	random6Validators := activeMiners.ValidatorByDistanceAndWeight(activeMiners.ConvertToBigInt(sortedAddr.ActiveMiners[5:]), 6, randomHash)
-
-	validators := make([]common.Address, 0)
-	validators = append(validators, random6Validators...)
-	for _, v := range fixedValidators {
-		validators = append(validators, v.Address)
-	}
->>>>>>> c7741042
-
-	validators := validatorList.RandomValidatorV2(11, header.Hash())
+	randomHash := GetRandomDrop(validatorList, header)
+	validators := validatorList.RandomValidatorV2(11, randomHash)
 	//log.Info("random11 validators", "len", len(validators), "validators", validators)
 	elevenValidator := new(types.ValidatorList)
 	for _, addr := range validators {
@@ -2791,50 +2759,32 @@
 	//	}
 	//}
 	//return nil, errors.New("proxy is empty")
-<<<<<<< HEAD
-=======
-}
-
-func (bc *BlockChain) GetActiveLivePool(no rpc.BlockNumber) (*types.ActiveMinerList, error) {
-	header := bc.GetHeaderByNumber(uint64(no.Int64()))
-	activeMiners, err := bc.ReadActiveMinersPool(header)
-	if err != nil {
-		return nil, err
-	}
-	return activeMiners, nil
-}
-
-func GetRandomDrop(activeMinerList *types.ActiveMinerList, header *types.Header) common.Hash {
+}
+
+func GetRandomDrop(validators *types.ValidatorList, header *types.Header) common.Hash {
 	// Get the index of the coinbase of the previous block,
 	// if it is a genesis block, the index is 0
 	i := 0
 	if header.Number.Uint64() > 0 {
-		i = activeMinerList.GetByAddress(header.Coinbase)
+		i = validators.GetByAddress(header.Coinbase)
 	}
 
 	// Get three random validator indexes
-	np := activeMinerList.Len()/4 + 1
+	np := validators.Len()/4 + 1
 	vals := getSurroundingChainNo(i, 4, np)
 
-	var (
-		buffer     bytes.Buffer
-		randomHex  string
-		randomHash common.Hash
-	)
-
+	var buffer bytes.Buffer
 	// The index calculated according to the multilateral chain may be greater than the total number of validators
 	for _, v := range vals {
-		activeMiner := activeMinerList.GetByIndex(uint64(v))
-		if (activeMiner == types.ActiveMiner{}) {
+		val := validators.GetByIndex(uint64(v))
+		if val.Address() == (common.Address{}) {
 			buffer.WriteString(common.Hash{}.Hex())
 			continue
 		}
-		buffer.WriteString(activeMiner.Address.Hash().Hex())
+		buffer.WriteString(val.Address().Hash().Hex())
 	}
 	buffer.WriteString(header.Hash().Hex())
-	randomHex = common.Bytes2Hex(buffer.Bytes())
-	randomHash = common.HexToHash(randomHex)
-	return randomHash
+	return common.HexToHash(common.Bytes2Hex(buffer.Bytes()))
 }
 
 func getSurroundingChainNo(i, Nr, Np int) []int {
@@ -2941,5 +2891,4 @@
 		}
 	}
 	return chainNoSet
->>>>>>> c7741042
 }