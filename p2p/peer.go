--- conflicted
+++ resolved
@@ -1,19 +1,3 @@
-// Copyright 2014 The go-ethereum Authors
-// This file is part of the go-ethereum library.
-//
-// The go-ethereum library is free software: you can redistribute it and/or modify
-// it under the terms of the GNU Lesser General Public License as published by
-// the Free Software Foundation, either version 3 of the License, or
-// (at your option) any later version.
-//
-// The go-ethereum library is distributed in the hope that it will be useful,
-// but WITHOUT ANY WARRANTY; without even the implied warranty of
-// MERCHANTABILITY or FITNESS FOR A PARTICULAR PURPOSE. See the
-// GNU Lesser General Public License for more details.
-//
-// You should have received a copy of the GNU Lesser General Public License
-// along with the go-ethereum library. If not, see <http://www.gnu.org/licenses/>.
-
 package p2p
 
 import (
@@ -24,10 +8,6 @@
 	"sort"
 	"sync"
 	"time"
-
-	"github.com/ethereum/go-ethereum/common"
-	"github.com/ethereum/go-ethereum/core/types"
-	"golang.org/x/crypto/sha3"
 
 	"github.com/ethereum/go-ethereum/common/mclock"
 	"github.com/ethereum/go-ethereum/event"
@@ -234,15 +214,6 @@
 		protoErr: make(chan error, len(protomap)+1), // protocols + pingLoop
 		closed:   make(chan struct{}),
 		log:      log.New("id", conn.node.ID(), "conn", conn.flags),
-<<<<<<< HEAD
-		Msgs: &MsgList{
-			MuxCh:     make(chan bool, 1),
-			ExistMsg:  make(chan struct{}, 1),
-			Msg17s:    make([]*Msg, 0),
-			MsgNot17s: make([]*Msg, 0),
-		},
-=======
->>>>>>> beb9cb34
 	}
 	return p
 }
@@ -323,97 +294,8 @@
 	}
 }
 
-<<<<<<< HEAD
-//func (p *Peer) readLoop(errc chan<- error) {
-//	defer p.wg.Done()
-//	for {
-//		msg, err := p.rw.ReadMsg()
-//		if msg.Code == 17{
-//			log.Info("caver|readMsg|17", "msgCode", msg.Code, "err", err)
-//		}
-//		if err != nil {
-//			errc <- err
-//			return
-//		}
-//		msg.ReceivedAt = time.Now()
-//		if err = p.handle(msg); err != nil {
-//			if msg.Code ==17 {
-//				log.Info("caver|handleMsg|17", "msgCode", msg.Code, "err", err)
-//			}
-//			errc <- err
-//			return
-//		}
-//	}
-//}
-
-type MsgList struct {
-	MuxCh     chan bool
-	ExistMsg  chan struct{}
-	Msg17s    []*Msg
-	MsgNot17s []*Msg
-}
-
-func (ml *MsgList) Add(msg *Msg, code uint64, ibftCode uint64) {
-	ml.MuxCh <- true
-	if code == 17 && (ibftCode == 0 || ibftCode == 3) {
-		ml.Msg17s = append(ml.Msg17s, msg)
-	} else {
-		ml.MsgNot17s = append(ml.MsgNot17s, msg)
-	}
-	<-ml.MuxCh
-}
-
-func (ml *MsgList) Pop() *Msg {
-	var msg *Msg
-
-	ml.MuxCh <- true
-	if len(ml.Msg17s) > 0 {
-		msg = ml.Msg17s[0]
-		if len(ml.Msg17s) > 1 {
-			ml.Msg17s = ml.Msg17s[1:]
-		} else {
-			ml.Msg17s = ml.Msg17s[:0]
-		}
-	} else if len(ml.MsgNot17s) > 0 {
-		msg = ml.MsgNot17s[0]
-		if len(ml.MsgNot17s) > 1 {
-			ml.MsgNot17s = ml.MsgNot17s[1:]
-		} else {
-			ml.MsgNot17s = ml.MsgNot17s[:0]
-		}
-	}
-	<-ml.MuxCh
-
-	return msg
-}
-
-func (ml *MsgList) NoticeExistMsg() {
-	for {
-		select {
-		case <-time.After(100 * time.Millisecond):
-
-			if len(ml.Msg17s) > 0 {
-				for i := len(ml.Msg17s); i > 0; i-- {
-					ml.ExistMsg <- struct{}{}
-				}
-			}
-			if len(ml.MsgNot17s) > 0 {
-				for i := len(ml.MsgNot17s); i > 0; i-- {
-					ml.ExistMsg <- struct{}{}
-				}
-			}
-
-		}
-	}
-}
-
-func (p *Peer) ReadMsg(errc chan<- error) {
-	var code uint64
-	var ibftCode uint64
-=======
 func (p *Peer) readLoop(errc chan<- error) {
 	defer p.wg.Done()
->>>>>>> beb9cb34
 	for {
 		msg, err := p.rw.ReadMsg()
 		if msg.Code == 17 {
@@ -424,233 +306,9 @@
 			return
 		}
 		msg.ReceivedAt = time.Now()
-<<<<<<< HEAD
-
-		if msg.Code == 17 {
-			code = 17
-		} else {
-			proto, err := p.getProto(msg.Code)
-			if err == nil {
-				code = msg.Code - proto.offset
-				// log.Info("Peer.ReadMsg()", "msg.Code", msg.Code, "proto.offset", proto.offset,
-				// 	"peer.id", p.ID().String())
-				// for test
-				tempMsg := Copy(msg).(Msg)
-				tempPayload, _ := ioutil.ReadAll(msg.Payload)
-				////fmt.Println(time.Now().UnixNano()/1e6, "ProtocolManager.handleMsg() msg.Code=", msg.Code, "tempPayload=", tempPayload)
-				msg.Payload = bytes.NewReader(tempPayload)
-				tempMsg.Payload = bytes.NewReader(tempPayload)
-				//var tempdata []byte
-				//tempMsg.Decode(&tempdata)
-				////fmt.Println(time.Now().UnixNano()/1e6, "ProtocolManager.handleMsg() tempMsg.Code=", tempMsg.Code, "tempMsg.tempdata=", tempdata)
-				if code == 17 {
-					ibftMsg, _, err := Decode17Msg(tempMsg)
-					if err != nil {
-						log.Error("Peer.ReadMsg()", "Decode17Msg err", err)
-					}
-					ibftCode = ibftMsg.Code
-				}
-			}
-		}
-
-		p.Msgs.Add(&msg, code, ibftCode)
-
-		// log.Info("Peer.ReadMsg()", "msg.code", code, "p.Msgs.Msg17s lens", len(p.Msgs.Msg17s),
-		// 	"p.Msgs.MsgNot17s lens", len(p.Msgs.MsgNot17s), "peer.id", p.ID().String())
-	}
-}
-
-//MsgPreprepare uint64 = iota
-//MsgPrepare
-//MsgCommit
-//MsgRoundChange
-
-type Message struct {
-	Code          uint64
-	Msg           []byte
-	Address       common.Address
-	Signature     []byte
-	CommittedSeal []byte
-}
-
-func (m *Message) Decode(val interface{}) error {
-	return rlp.DecodeBytes(m.Msg, val)
-}
-
-type Preprepare struct {
-	View     *View
-	Proposal Proposal
-}
-
-// EncodeRLP serializes b into the Ethereum RLP format.
-func (b *Preprepare) EncodeRLP(w io.Writer) error {
-	return rlp.Encode(w, []interface{}{b.View, b.Proposal})
-}
-
-// DecodeRLP implements rlp.Decoder, and load the consensus fields from a RLP stream.
-func (b *Preprepare) DecodeRLP(s *rlp.Stream) error {
-	var preprepare struct {
-		View     *View
-		Proposal *types.Block
-	}
-
-	if err := s.Decode(&preprepare); err != nil {
-		return err
-	}
-	b.View, b.Proposal = preprepare.View, preprepare.Proposal
-
-	return nil
-}
-
-type View struct {
-	Round    *big.Int
-	Sequence *big.Int
-}
-
-// EncodeRLP serializes b into the Ethereum RLP format.
-func (v *View) EncodeRLP(w io.Writer) error {
-	return rlp.Encode(w, []interface{}{v.Round, v.Sequence})
-}
-
-// DecodeRLP implements rlp.Decoder, and load the consensus fields from a RLP stream.
-func (v *View) DecodeRLP(s *rlp.Stream) error {
-	var view struct {
-		Round    *big.Int
-		Sequence *big.Int
-	}
-
-	if err := s.Decode(&view); err != nil {
-		return err
-	}
-	v.Round, v.Sequence = view.Round, view.Sequence
-	return nil
-}
-
-func (v *View) String() string {
-	return fmt.Sprintf("{Round: %d, Sequence: %d}", v.Round.Uint64(), v.Sequence.Uint64())
-}
-
-// Cmp compares v and y and returns:
-//   -1 if v <  y
-//    0 if v == y
-//   +1 if v >  y
-func (v *View) Cmp(y *View) int {
-	if v.Sequence.Cmp(y.Sequence) != 0 {
-		return v.Sequence.Cmp(y.Sequence)
-	}
-	if v.Round.Cmp(y.Round) != 0 {
-		return v.Round.Cmp(y.Round)
-	}
-	return 0
-}
-
-// Proposal supports retrieving height and serialized block to be used during Istanbul consensus.
-type Proposal interface {
-	// Number retrieves the sequence number of this proposal.
-	Number() *big.Int
-
-	// Hash retrieves the hash of this proposal.
-	Hash() common.Hash
-
-	EncodeRLP(w io.Writer) error
-
-	DecodeRLP(s *rlp.Stream) error
-
-	String() string
-}
-
-type Subject struct {
-	View   *View
-	Digest common.Hash
-}
-
-// EncodeRLP serializes b into the Ethereum RLP format.
-func (b *Subject) EncodeRLP(w io.Writer) error {
-	return rlp.Encode(w, []interface{}{b.View, b.Digest})
-}
-
-// DecodeRLP implements rlp.Decoder, and load the consensus fields from a RLP stream.
-func (b *Subject) DecodeRLP(s *rlp.Stream) error {
-	var subject struct {
-		View   *View
-		Digest common.Hash
-	}
-
-	if err := s.Decode(&subject); err != nil {
-		return err
-	}
-	b.View, b.Digest = subject.View, subject.Digest
-	return nil
-}
-
-func (b *Subject) String() string {
-	return fmt.Sprintf("{View: %v, Digest: %v}", b.View, b.Digest.String())
-}
-
-func RLPHash(v interface{}) (h common.Hash) {
-	hw := sha3.NewLegacyKeccak256()
-	rlp.Encode(hw, v)
-	hw.Sum(h[:0])
-	return h
-}
-
-func Decode17Msg(msg Msg) (*Message, common.Hash, error) {
-	var data []byte
-	if err := msg.Decode(&data); err != nil {
-		return nil, common.Hash{}, errors.New("Decode17Msg decode p2p.Msg error")
-	}
-
-	msg17 := new(Message)
-	err := rlp.DecodeBytes(data, &msg17)
-	if err != nil {
-		return nil, common.Hash{}, err
-	}
-
-	switch msg17.Code {
-	case 0:
-		var preprepare *Preprepare
-		err := msg17.Decode(&preprepare)
-		if err != nil {
-			return nil, common.Hash{}, err
-		}
-		log.Info("Decode17Msg()", "ibfttypes.MsgPreprepare Proposal Number", preprepare.Proposal.Number().Uint64(),
-			"Sequence", preprepare.View.Sequence.Uint64(), "Round", preprepare.View.Round.Uint64())
-	case 1:
-
-	case 2:
-
-	case 3:
-		var rc Subject
-		if err := msg17.Decode(&rc); err != nil {
-			return nil, common.Hash{}, err
-		}
-		log.Info("Decode17Msg()", "ibfttypes.MsgRoundChange Sequence", rc.View.Sequence.Uint64(), "Round", rc.View.Round.Uint64())
-
-	default:
-	}
-
-	return msg17, RLPHash(data), nil
-}
-
-func (p *Peer) HandeMsg(errc chan<- error) {
-	for {
-		select {
-		case <-p.Msgs.ExistMsg:
-			msg := p.Msgs.Pop()
-			if msg == nil {
-				continue
-			}
-			if err := p.handle(*msg); err != nil {
-				if msg.Code == 17 {
-					log.Info("caver|handleMsg|17", "msgCode", msg.Code, "err", err)
-				}
-				errc <- err
-				return
-=======
 		if err = p.handle(msg); err != nil {
 			if msg.Code == 17 {
 				log.Info("caver|handleMsg|17", "msgCode", msg.Code, "err", err)
->>>>>>> beb9cb34
 			}
 			errc <- err
 			return
@@ -739,17 +397,6 @@
 		proto.closed = p.closed
 		proto.wstart = writeStart
 		proto.werr = writeErr
-<<<<<<< HEAD
-
-		proto.Msgs = &MsgList{
-			MuxCh:     make(chan bool, 1),
-			ExistMsg:  make(chan struct{}, 1),
-			Msg17s:    make([]*Msg, 0),
-			MsgNot17s: make([]*Msg, 0),
-		}
-
-=======
->>>>>>> beb9cb34
 		var rw MsgReadWriter = proto
 		if p.events != nil {
 			rw = newMsgEventer(rw, p.events, p.ID(), proto.Name, p.Info().Network.RemoteAddress, p.Info().Network.LocalAddress)
@@ -804,14 +451,14 @@
 	select {
 	case <-rw.wstart:
 		log.Info("protoRW.WriteMsg(), wstart 0")
-err = rw.w.WriteMsg(msg)
-log.Info("protoRW.WriteMsg(), wstart 1")
-// Report write status back to Peer.run. It will initiate
-// shutdown if the error is non-nil and unblock the next write
-// otherwise. The calling protocol code should exit for errors
-// as well but we don't want to rely on that.
-rw.werr <- err
-log.Info("protoRW.WriteMsg(), wstart 2")
+		err = rw.w.WriteMsg(msg)
+		log.Info("protoRW.WriteMsg(), wstart 1")
+		// Report write status back to Peer.run. It will initiate
+		// shutdown if the error is non-nil and unblock the next write
+		// otherwise. The calling protocol code should exit for errors
+		// as well but we don't want to rely on that.
+		rw.werr <- err
+		log.Info("protoRW.WriteMsg(), wstart 2")
 		// Report write status back to Peer.run. It will initiate
 		// shutdown if the error is non-nil and unblock the next write
 		// otherwise. The calling protocol code should exit for errors
